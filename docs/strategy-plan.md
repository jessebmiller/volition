--- conflicted
+++ resolved
@@ -2,7 +2,7 @@
 
 ## Goal
 
-Refactor the agent's core logic to use a pluggable `Strategy`
+Refactor the agent\'s core logic to use a pluggable `Strategy`
 pattern. This will allow different approaches to task execution (e.g.,
 simple request-response, plan-revise-execute) without modifying the
 core agent orchestration loop.
@@ -15,38 +15,7 @@
 
 ## Core Architecture
 
-<<<<<<< HEAD
-1.  **`Strategy` Trait:** Defines the interface for different agent strategies. It's responsible for deciding the next step based on the current state and the results of the previous step (API response or tool execution).
-    *   Location: `volition-agent-core/src/strategies/mod.rs`
-    *   Key Methods:
-        *   `initialize_interaction(...) -> Vec<ChatMessage>`: Provides the initial messages for the first API call.
-        *   `process_api_response(...) -> Result<NextStep>`: Processes the latest API response (including potential tool calls) and decides what to do next.
-        *   `process_tool_results(...) -> Result<NextStep>`: Processes the results of executed tools and decides what to do next.
-
-2.  **`NextStep` Enum:** Represents the possible outcomes a `Strategy` can decide upon.
-    *   Location: `volition-agent-core/src/strategies/mod.rs`
-    *   Variants:
-        *   `QueryApi(Vec<ChatMessage>)`: Instructs the orchestrator to call the API with the provided messages.
-        *   `ExecuteTools(Vec<ToolCall>)`: Instructs the orchestrator to execute the specific tool calls *requested* by the API in the previous response.
-        *   `Complete(Option<String>)`: Indicates the interaction is complete and provides the final assistant message content.
-        *   `ReportError(anyhow::Error)`: Signals an unrecoverable error.
-
-3.  **`Agent` Struct (Orchestrator):**
-    *   Holds a `strategy: Box<dyn Strategy + Send + Sync>`.\
-    *   The `Agent::run` method orchestrates the interaction flow:
-        1. Calls `strategy.initialize_interaction` to get initial messages.
-        2. Enters a loop:
-            a. Calls the API with the current message history.
-            b. Appends the assistant response to history.
-            c. Calls `strategy.process_api_response`.
-            d. Based on the `NextStep`:
-                *   `Complete`: Exits loop, returns result.
-                *   `ReportError`: Returns error.
-                *   `ExecuteTools`: Executes the requested tools, appends results to history, calls `strategy.process_tool_results`.
-                *   `QueryApi` (from `process_tool_results`): Continues the loop for the next API call.
-                *   (Other decisions handled appropriately based on context).
-=======
-1.  **`Strategy` Trait:** Defines the interface for different agent strategies. It's responsible for deciding the next step based on the current state and the results of the previous step (API response, tool execution, or delegation result).
+1.  **`Strategy` Trait:** Defines the interface for different agent strategies. It\'s responsible for deciding the next step based on the current state and the results of the previous step (API response, tool execution, or delegation result).
     *   Location: `volition-agent-core/src/strategies/mod.rs`
     *   Key Methods:
         *   `initialize_interaction(&mut self, /* context */) -> Result<Vec<ChatMessage>>`: Provides the initial messages for the first API call. Takes `&mut self` to allow state initialization.
@@ -64,7 +33,7 @@
         *   `ReportError(anyhow::Error)`: Signals an unrecoverable error.
 
 3.  **`Agent` Struct (Orchestrator):**
-    *   Holds the top-level `strategy: Box<dyn Strategy + Send + Sync>`.
+    *   Holds the top-level `strategy: Box<dyn Strategy + Send + Sync>`.\
     *   The `Agent::run` method orchestrates the interaction flow:
         1. Calls `strategy.initialize_interaction` to get initial messages.
         2. Enters a main loop processing `NextStep` results:
@@ -78,7 +47,6 @@
                 e. Calls `original_strategy.process_delegation_result(output)` on the stored strategy to continue its flow.
             *   `Complete`: Exits the main loop, returns the final result.
             *   `ReportError`: Returns the error.
->>>>>>> 9c293f1b
 
 ## Strategy Implementations
 
@@ -86,35 +54,10 @@
 
 *   **Purpose:** Handles a task by iteratively calling the API and executing tools until a final answer is reached. Can be used as the top-level strategy or delegated to.
 *   **Logic:**
-<<<<<<< HEAD
-    *   `initialize_interaction`: Creates standard system prompt + user message.
-    *   `process_api_response`: Checks the API response. If `tool_calls` are present, returns `ExecuteTools(calls)`. Otherwise, returns `Complete(content)`.
-    *   `process_tool_results`: Formats tool results into messages, appends them to history, and returns `QueryApi(updated_history)` to send results back to the API.
-
-### 2. `PlanReviseExecuteStrategy` (Conceptual)
-
-*   **Purpose:** Implements a more complex flow involving planning, evaluation, execution, and potential revision.
-*   **Internal State:** Maintains its current phase (e.g., `NeedsPlan`, `EvaluatingPlan`, `ExecutingStep`, `RevisingPlan`).
-*   **Tools:** Relies on the API using specific tools provided to it, such as:
-    *   `submit_plan(plan: String)`: Used by the API to provide the generated plan.
-    *   `submit_evaluation(score: f64, reasoning: String)`: Used by the API to evaluate a plan.
-*   **Logic:**
-    *   `initialize_interaction`: Asks the API to create a plan for the user's request and use `submit_plan`. Sets state to `NeedsPlan`.
-    *   `process_api_response`:
-        *   If state is `NeedsPlan` and `submit_plan` is called: Stores plan, returns `ExecuteTools(submit_plan_call)`.
-        *   If state is `EvaluatingPlan` and `submit_evaluation` is called: Stores evaluation, returns `ExecuteTools(submit_evaluation_call)`.
-        *   If state is `ExecutingStep`: Checks for work-related tool calls (e.g., `read_file`) or text indicating step completion. Returns `ExecuteTools(work_calls)` or `QueryApi(prompt_for_next_step)`.
-        *   Handles other states and unexpected API responses appropriately.
-    *   `process_tool_results`:
-        *   If state was `NeedsPlan` (after `submit_plan`): Prepares evaluation prompt, provides `submit_evaluation` tool, sets state to `EvaluatingPlan`, returns `QueryApi(eval_prompt)`.
-        *   If state was `EvaluatingPlan` (after `submit_evaluation`): Checks score. If good, sets state to `ExecutingStep(0)`, prepares prompt for first step execution. If bad, sets state to `RevisingPlan`, prepares revision prompt. Returns `QueryApi(...)`.
-        *   If state was `ExecutingStep` (after work tool): Prepares prompt including tool results, asking API for next action/tool call. Returns `QueryApi(...)`.
-        *   Handles other state transitions.
-=======
     *   `initialize_interaction`: Creates standard system prompt + user message based on input.
     *   `process_api_response`: Checks the API response. If `tool_calls` are present, returns `NextStep::ExecuteTools(calls)`. Otherwise, returns `NextStep::Complete { final_messages, final_result: content }`.
     *   `process_tool_results`: Formats tool results into messages, appends them, and returns `NextStep::GetChatCompletion(updated_messages)` to send results back to the API.
-    *   `process_delegation_result`: Likely returns an error, as this strategy doesn't delegate.
+    *   `process_delegation_result`: Likely returns an error, as this strategy doesn\'t delegate.
 
 ### 2. `PlanReviseExecuteStrategy` (Conceptual)
 
@@ -124,18 +67,17 @@
 *   **Logic:**
     *   `initialize_interaction`: Asks the API to create a plan. Sets state to `NeedsPlan`. Returns `NextStep::GetChatCompletion(...)`.
     *   `process_api_response`: Handles responses based on state (e.g., receiving the plan via `submit_plan` tool call). Returns `NextStep::ExecuteTools` to confirm tool use or `NextStep::GetChatCompletion` for evaluation/revision prompts.
-    *   `process_tool_results`: Processes results of `submit_plan` or `submit_evaluation`. Transitions state (e.g., `NeedsPlan` -> `EvaluatingPlan`, `EvaluatingPlan` -> `ExecutingStep` or `RevisingPlan`). If transitioning to `ExecutingStep`:
+    *   `process_tool_results`: Processes results of `submit_plan` or `submit_evaluation`. Transitions state (e.g., `NeedsPlan` -> `EvaluatingPlan`, `EvaluatingPlan` -> `ExecutingStep` or `RevisingPlan`). If transitioning to `ExecutingStep`:\
         *   Determines the goal and context for the first step.
         *   Creates `DelegationInput` for the step.
         *   Returns `NextStep::Delegate { strategy_type: StrategyType::CompleteTask, input }`.
-    *   `process_delegation_result`: Called when a delegated `CompleteTaskStrategy` finishes an execution step.
+    *   `process_delegation_result`: Called when a delegated `CompleteTaskStrategy` finishes an execution step.\
         Question: If the strategy is not waiting for a delegation result should it return an error?
         *   Receives `DelegationOutput` (messages, result of the step).
         *   Updates internal state (marks step complete, stores result).
         *   Decides next action:
-            *   Prepare next step and return `NextStep::Delegate { ... }`.
-            *   If plan complete, return `NextStep::Complete { ... }`.
+            *   Prepare next step and return `NextStep::Delegate { ... }`.\
+            *   If plan complete, return `NextStep::Complete { ... }`.\
             *   If step failed/needs revision, transition state to `RevisingPlan` and return `NextStep::GetChatCompletion(...)` for revision prompt.
->>>>>>> 9c293f1b
 
 This architecture separates the interaction mechanics (orchestrator) from the decision-making logic (strategy), allowing for flexible and complex agent behaviors, including strategy composition via delegation.