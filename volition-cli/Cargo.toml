--- conflicted
+++ resolved
@@ -1,10 +1,6 @@
 [package]
 name = "volition-cli"
-<<<<<<< HEAD
-version = "0.2.0"
-=======
 version = "0.2.1"
->>>>>>> b9bfae60
 edition = "2024" # Assuming 2021 or later
 authors = { workspace = true }
 description = "An AI-powered software engineering assistant (CLI frontend)"
